package com.lambdaworks.redis.cluster;

import static com.google.common.base.Preconditions.checkArgument;

import java.util.List;

import com.google.common.base.Splitter;
import com.google.common.net.HostAndPort;
import com.lambdaworks.redis.LettuceStrings;
import com.lambdaworks.redis.ReadFrom;
import com.lambdaworks.redis.RedisChannelHandler;
import com.lambdaworks.redis.RedisChannelWriter;
import com.lambdaworks.redis.RedisException;
import com.lambdaworks.redis.api.StatefulRedisConnection;
import com.lambdaworks.redis.cluster.models.partitions.Partitions;
import com.lambdaworks.redis.protocol.CommandArgs;
import com.lambdaworks.redis.protocol.CommandKeyword;
import com.lambdaworks.redis.protocol.ProtocolKeyword;
import com.lambdaworks.redis.protocol.RedisCommand;

/**
 * Channel writer for cluster operation. This writer looks up the right partition by hash/slot for the operation.
 * 
 * @param <K> Key type.
 * @param <V> Value type.
 * @author <a href="mailto:mpaluch@paluch.biz">Mark Paluch</a>
 * @since 3.0
 */
class ClusterDistributionChannelWriter<K, V> implements RedisChannelWriter<K, V> {

    private RedisChannelWriter<K, V> defaultWriter;
    private ClusterConnectionProvider clusterConnectionProvider;
    private boolean closed = false;
    private int executionLimit = 5;

    public ClusterDistributionChannelWriter(RedisChannelWriter<K, V> defaultWriter) {
        this.defaultWriter = defaultWriter;
    }

    @Override
    @SuppressWarnings("unchecked")
    public <T, C extends RedisCommand<K, V, T>> C write(C command) {

        checkArgument(command != null, "command must not be null");

        if (closed) {
            throw new RedisException("Connection is closed");
        }

        RedisCommand<K, V, T> commandToSend = command;
        CommandArgs<K, V> args = command.getArgs();

        if (!(command instanceof ClusterCommand)) {
            RedisCommand<K, V, T> singleCommand = command;
            commandToSend = new ClusterCommand<>(singleCommand, this, executionLimit);
        }

        RedisChannelWriter<K, V> channelWriter = null;

        if (commandToSend instanceof ClusterCommand && !commandToSend.isDone()) {
            ClusterCommand<K, V, T> clusterCommand = (ClusterCommand<K, V, T>) commandToSend;
            if (clusterCommand.isMoved() || clusterCommand.isAsk()) {
                HostAndPort target;
                if (clusterCommand.isMoved()) {
                    target = getMoveTarget(clusterCommand.getError());
                } else {
                    target = getAskTarget(clusterCommand.getError());
                }

                commandToSend.getOutput().setError((String) null);
                RedisChannelHandler<K, V> connection = (RedisChannelHandler<K, V>) clusterConnectionProvider.getConnection(
                        ClusterConnectionProvider.Intent.WRITE, target.getHostText(), target.getPort());
                channelWriter = connection.getChannelWriter();

                if (clusterCommand.isAsk()) {
                    // set asking bit
                    StatefulRedisConnection<K, V> statefulRedisConnection = (StatefulRedisConnection<K, V>) connection;
                    statefulRedisConnection.async().asking();
                }
            }
        }

<<<<<<< HEAD
        if (channelWriter == null && args != null && !args.getKeys().isEmpty()) {
            int hash = getHash(args.getEncodedKey(0));
            ClusterConnectionProvider.Intent intent = getIntent(command.getType());

            RedisChannelHandler<K, V> connection = (RedisChannelHandler<K, V>) clusterConnectionProvider.getConnection(intent,
                    hash);
=======
        if (channelWriter == null && args != null && args.getFirstEncodedKey() != null) {
            int hash = SlotHash.getSlot(args.getFirstEncodedKey());
            RedisChannelHandler<K, V> connection = (RedisChannelHandler<K, V>) clusterConnectionProvider.getConnection(
                    ClusterConnectionProvider.Intent.WRITE, hash);
>>>>>>> 0daa66b1

            channelWriter = connection.getChannelWriter();
        }

        if (channelWriter instanceof ClusterDistributionChannelWriter) {
            ClusterDistributionChannelWriter<K, V> writer = (ClusterDistributionChannelWriter<K, V>) channelWriter;
            channelWriter = writer.defaultWriter;
        }

        commandToSend.getOutput().setError((String) null);
        if (channelWriter != null && channelWriter != this && channelWriter != defaultWriter) {
            return channelWriter.write((C) commandToSend);
        }

        defaultWriter.write((C) commandToSend);

        return command;
    }

    private ClusterConnectionProvider.Intent getIntent(ProtocolKeyword type) {
        for (ProtocolKeyword readOnlyCommand : ReadOnlyCommands.READ_ONLY_COMMANDS) {
            if (readOnlyCommand == type) {
                return ClusterConnectionProvider.Intent.READ;
            }
        }

        return ClusterConnectionProvider.Intent.WRITE;
    }

    private HostAndPort getMoveTarget(String errorMessage) {

        checkArgument(LettuceStrings.isNotEmpty(errorMessage), "errorMessage must not be empty");
        checkArgument(errorMessage.startsWith(CommandKeyword.MOVED.name()), "errorMessage must start with "
                + CommandKeyword.MOVED);

        List<String> movedMessageParts = Splitter.on(' ').splitToList(errorMessage);
        checkArgument(movedMessageParts.size() >= 3, "errorMessage must consist of 3 tokens (" + movedMessageParts + ")");

        return HostAndPort.fromString(movedMessageParts.get(2));
    }

    private HostAndPort getAskTarget(String errorMessage) {

        checkArgument(LettuceStrings.isNotEmpty(errorMessage), "errorMessage must not be empty");
        checkArgument(errorMessage.startsWith(CommandKeyword.ASK.name()), "errorMessage must start with " + CommandKeyword.ASK);

        List<String> movedMessageParts = Splitter.on(' ').splitToList(errorMessage);
        checkArgument(movedMessageParts.size() >= 3, "errorMessage must consist of 3 tokens (" + movedMessageParts + ")");

        return HostAndPort.fromString(movedMessageParts.get(2));
    }

    @Override
    public void close() {

        if (closed) {
            return;
        }

        closed = true;

        if (defaultWriter != null) {
            defaultWriter.close();
            defaultWriter = null;
        }

        if (clusterConnectionProvider != null) {
            clusterConnectionProvider.close();
            clusterConnectionProvider = null;
        }

    }

    @Override
    public void setRedisChannelHandler(RedisChannelHandler<K, V> redisChannelHandler) {
        defaultWriter.setRedisChannelHandler(redisChannelHandler);
    }

    @Override
    public void setAutoFlushCommands(boolean autoFlush) {
        getClusterConnectionProvider().setAutoFlushCommands(autoFlush);
    }

    @Override
    public void flushCommands() {
        getClusterConnectionProvider().flushCommands();
    }

    public ClusterConnectionProvider getClusterConnectionProvider() {
        return clusterConnectionProvider;
    }

    @Override
    public void reset() {
        defaultWriter.reset();
        clusterConnectionProvider.reset();
    }

    public void setClusterConnectionProvider(ClusterConnectionProvider clusterConnectionProvider) {
        this.clusterConnectionProvider = clusterConnectionProvider;
    }

    public void setPartitions(Partitions partitions) {
        clusterConnectionProvider.setPartitions(partitions);
    }

    /**
     * Set from which nodes data is read. The setting is used as default for read operations on this connection. See the
     * documentation for {@link ReadFrom} for more information.
     *
     * @param readFrom the read from setting, must not be {@literal null}
     */
    public void setReadFrom(ReadFrom readFrom) {
        clusterConnectionProvider.setReadFrom(readFrom);
    }

    /**
     * Gets the {@link ReadFrom} setting for this connection. Defaults to {@link ReadFrom#MASTER} if not set.
     * 
     * @return the read from setting
     */
    public ReadFrom getReadFrom() {
        return clusterConnectionProvider.getReadFrom();
    }
}<|MERGE_RESOLUTION|>--- conflicted
+++ resolved
@@ -80,19 +80,12 @@
             }
         }
 
-<<<<<<< HEAD
-        if (channelWriter == null && args != null && !args.getKeys().isEmpty()) {
+        if (channelWriter == null && args != null && args.getFirstEncodedKey() != null) {
             int hash = getHash(args.getEncodedKey(0));
             ClusterConnectionProvider.Intent intent = getIntent(command.getType());
 
             RedisChannelHandler<K, V> connection = (RedisChannelHandler<K, V>) clusterConnectionProvider.getConnection(intent,
                     hash);
-=======
-        if (channelWriter == null && args != null && args.getFirstEncodedKey() != null) {
-            int hash = SlotHash.getSlot(args.getFirstEncodedKey());
-            RedisChannelHandler<K, V> connection = (RedisChannelHandler<K, V>) clusterConnectionProvider.getConnection(
-                    ClusterConnectionProvider.Intent.WRITE, hash);
->>>>>>> 0daa66b1
 
             channelWriter = connection.getChannelWriter();
         }
